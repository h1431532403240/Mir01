--- conflicted
+++ resolved
@@ -40,17 +40,8 @@
     /**
      * 獲取當前已認證的使用者資訊
      * 
-<<<<<<< HEAD
-     * 此端點返回當前已認證使用者的完整資訊，包括基本資料、角色信息和權限狀態。
-     * 前端認證服務將使用此端點驗證 Token 有效性並獲取用戶身份資訊。
-     * 
-     * @group Authentication
-     * @authenticated
-     * @responseFile storage/responses/user.show.json
-=======
      * @apiResource App\Http\Resources\Api\UserResource
      * @apiResourceModel App\Models\User
->>>>>>> 8327c0b9
      */
     Route::get('/user', function (Request $request) {
         return new UserResource($request->user()->load('stores'));

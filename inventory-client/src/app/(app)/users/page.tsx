--- conflicted
+++ resolved
@@ -193,19 +193,11 @@
   const handleEditUser = (userToEdit: UserItem) => {
     setEditingUser(userToEdit);
     setEditUserName(userToEdit.name || "");
-<<<<<<< HEAD
-    // 使用 email 字段，如果不存在則使用空字符串
-    // 注意：API 設計問題 - /api/users 響應可能不包含 username，但創建/更新時需要
-    setEditUsername((userToEdit as any).username || (userToEdit as any).email || "");
-    setEditPassword(""); // 密碼留空，表示不更改
-    setEditRole((userToEdit as any).role || "viewer"); // 使用用戶實際的角色，並提供默認值
-=======
     // 使用 username 字段
-    setEditUsername(userToEdit.username || "");
+    setEditUsername((userToEdit as any).username || "");
     setEditPassword(""); // 密碼留空，表示不更改
     // 設置用戶的角色陣列
-    setEditRoles(userToEdit.roles || []);
->>>>>>> 568a1802
+    setEditRoles((userToEdit as any).roles || []);
     setIsEditDialogOpen(true);
   };
 

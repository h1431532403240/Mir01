"use client";

import { useState } from "react";
import { Button } from "@/components/ui/button";
import {
  Dialog,
  DialogContent,
  DialogDescription,
  DialogFooter,
  DialogHeader,
  DialogTitle,
} from "@/components/ui/dialog";
import {
  AlertDialog,
  AlertDialogAction,
  AlertDialogCancel,
  AlertDialogContent,
  AlertDialogDescription,
  AlertDialogFooter,
  AlertDialogHeader,
  AlertDialogTitle,
} from "@/components/ui/alert-dialog";
import { Input } from "@/components/ui/input";
import { Label } from "@/components/ui/label";
import { Card, CardContent } from "@/components/ui/card";
import { Loader2, Plus, UserCheck, Shield } from "lucide-react";
import {
  useUsers,
  useCreateUser,
  useUpdateUser,
  useDeleteUser,
} from "@/hooks/queries/useEntityQueries";
import { useSession } from "next-auth/react";
import { toast } from "sonner";
import { UsersDataTable } from "@/components/users/users-data-table";
import { createUsersColumns } from "@/components/users/users-columns";
import { UserItem } from "@/types/api-helpers";
import { UserActions } from "@/components/users/users-columns";
import { UserStoresDialog } from "@/components/users/user-stores-dialog";
import { RoleSelector } from "@/components/users/role-selector";
import { useQueryClient } from "@tanstack/react-query";

/**
 * 用戶管理頁面（伺服器端認證版本）
 *
 * 安全特性：
 * - 雙重認證檢查：用戶登入 + 管理員權限
 * - 伺服器端身份驗證，未認證用戶無法取得頁面內容
 * - 使用 Next.js redirect() 進行伺服器端重定向
 * - 完全杜絕「偷看」問題，提供企業級安全性
 *
 * 架構設計：
 * - 伺服器元件處理認證和權限檢查
 * - 客戶端元件處理複雜的互動邏輯
 * - 保持 SEO 友好的伺服器端渲染
 */
export default function UsersPage() {
  const { data: session } = useSession();
  const user = session?.user; // 獲取當前用戶資訊以判斷權限

  // 搜索狀態管理
  const [searchQuery, setSearchQuery] = useState("");

  // 使用搜索功能的 useUsers hook（類型安全版本）
  const {
    data: usersResponse,
    isLoading,
    error,
  } = useUsers(searchQuery ? { "filter[search]": searchQuery } : undefined);

  const usersData = usersResponse?.data || [];
  const meta = usersResponse?.meta;

  const createUserMutation = useCreateUser();
  const deleteUserMutation = useDeleteUser();

  // 對話框狀態管理
  const [isDialogOpen, setIsDialogOpen] = useState(false);
  const [isEditDialogOpen, setIsEditDialogOpen] = useState(false);

  // 新用戶表單狀態
  const [newUserName, setNewUserName] = useState("");
  const [newUsername, setNewUsername] = useState("");
  const [newUserEmail, setNewUserEmail] = useState("");
  const [newPassword, setNewPassword] = useState("");
  const [newRoles, setNewRoles] = useState<string[]>([]); // 多角色支持

  // 編輯用戶狀態
  const [editingUser, setEditingUser] = useState<UserItem | null>(null);
  const [editUserName, setEditUserName] = useState("");
  const [editUsername, setEditUsername] = useState("");
  const [editUserEmail, setEditUserEmail] = useState("");
  const [editPassword, setEditPassword] = useState("");
  const [editRoles, setEditRoles] = useState<string[]>([]); // 多角色支持

  // 刪除確認對話框狀態
  const [userToDelete, setUserToDelete] = useState<UserItem | null>(null);

  // 使用 useUpdateUser hook（重構版，不需要預先提供 userId）
  const updateUserMutation = useUpdateUser();

  // 用戶分店管理狀態
  const [isStoresDialogOpen, setIsStoresDialogOpen] = useState(false);
  const [selectedUserForStores, setSelectedUserForStores] =
    useState<UserItem | null>(null);

  const queryClient = useQueryClient();

  // 處理分店管理按鈕點擊
  const handleManageUserStores = (user: UserItem) => {
    setSelectedUserForStores(user);
    setIsStoresDialogOpen(true);
  };

  // helper: clear selected user when dialog closes
  const handleStoresDialogOpenChange = (open: boolean) => {
    setIsStoresDialogOpen(open);
    if (!open) {
      setSelectedUserForStores(null);
    }
  };

  /**
   * 處理創建新用戶的函式
   *
   * 功能說明：
   * 1. 驗證表單輸入
   * 2. 調用 useCreateUser mutation
   * 3. 處理成功和錯誤回饋
   * 4. 重置表單狀態
   */
  const handleCreateUser = () => {
    // 基本驗證
    if (!newUserName.trim() || !newUsername.trim() || !newPassword.trim() || !newUserEmail.trim()) {
      toast.error("請填寫所有必填欄位");
      return;
    }

    // 密碼長度驗證
    if (newPassword.length < 8) {
      toast.error("密碼至少需要 8 個字元");
      return;
    }

    // 角色驗證
    if (newRoles.length === 0) {
      toast.error("請至少選擇一個角色");
      return;
    }

    createUserMutation.mutate(
      {
        name: newUserName,
        username: newUsername,
        password: newPassword,
        roles: newRoles as ("admin" | "staff" | "viewer" | "installer")[],
        role: newRoles[0] || "viewer", // API 要求的單一 role 字段
      },
      {
        onSuccess: () => {
          toast.success("用戶建立成功！");
          setIsDialogOpen(false); // 關閉對話框
          // 重置表單狀態
          resetForm();
        },
        onError: (error) => {
          // 改進錯誤顯示：提供更詳細的錯誤信息
          const errorMessage = error.message;

          if (
            errorMessage.includes("用戶名已被使用") ||
            errorMessage.includes("username")
          ) {
            toast.error(
              `用戶名重複：${newUsername} 已被使用，請選擇其他用戶名`,
            );
          } else if (errorMessage.includes("密碼")) {
            toast.error(`密碼錯誤：${errorMessage}`);
          } else if (errorMessage.includes("角色")) {
            toast.error(`角色錯誤：${errorMessage}`);
          } else {
            toast.error(`建立失敗：${errorMessage}`);
          }
        },
      },
    );
  };

  /**
   * 處理新增用戶按鈕點擊
   */
  const handleAddUser = () => {
    setIsDialogOpen(true);
  };

  /**
   * 處理編輯用戶
   */
  const handleEditUser = (userToEdit: UserItem) => {
    setEditingUser(userToEdit);
    setEditUserName(userToEdit.name || "");
    setEditUsername(userToEdit.username || "");
    setEditUserEmail(userToEdit.email || "");
    setEditPassword(""); // 密碼留空，表示不更改
    setEditRoles((userToEdit.roles || []) as ("admin" | "staff" | "viewer" | "installer")[]);
    setIsEditDialogOpen(true);
  };

  /**
   * 處理更新用戶的函式
   */
  const handleUpdateUser = () => {
    if (!editingUser?.id) {
      toast.error("無效的用戶 ID");
      return;
    }

    // 基本驗證
    if (!editUserName.trim() || !editUsername.trim()) {
      toast.error("請填寫所有必填欄位");
      return;
    }

    // 角色驗證
    if (editRoles.length === 0) {
      toast.error("請至少選擇一個角色");
      return;
    }

    // 構建更新資料 - 條件性包含密碼欄位
    const updatePayload: any = {
      name: editUserName,
      username: editUsername,
      email: editUserEmail,
      roles: editRoles as ("admin" | "staff" | "viewer" | "installer")[],
    };

    // 只有當用戶輸入新密碼時，才包含密碼欄位
    if (editPassword.trim()) {
      updatePayload.password = editPassword;
    }

    updateUserMutation.mutate(
      {
<<<<<<< HEAD
        path: { id: editingUser.id, user: editingUser.id } as any,
        body: updateData as any, // 暫時使用 any 處理 API 類型定義問題
=======
        path: { user: editingUser.id },
        body: updatePayload,
>>>>>>> 3ac1189c
      },
      {
        onSuccess: () => {
          toast.success("用戶更新成功！");
          setIsEditDialogOpen(false);
          resetEditForm();
        },
        onError: (error) => {
          toast.error(`更新失敗：${error.message}`);
        },
      },
    );
  };

  /**
   * 處理刪除用戶
   */
  const handleDeleteUser = (userToDelete: UserItem) => {
    if (!userToDelete.id) {
      toast.error("無效的用戶 ID");
      return;
    }

    deleteUserMutation.mutate(
      {
        user: userToDelete.id,
      } as any,
      {
        onSuccess: () => {
          toast.success("用戶刪除成功！");
          setUserToDelete(null); // 清除狀態
        },
        onError: (error) => {
          toast.error(`刪除失敗：${error.message}`);
          setUserToDelete(null); // 清除狀態
        },
      },
    );
  };

  /**
   * 重置表單狀態
   */
  const resetForm = () => {
    setNewUserName("");
    setNewUsername("");
    setNewUserEmail("");
    setNewPassword("");
    setNewRoles([]);
  };

  /**
   * 重置編輯表單狀態
   */
  const resetEditForm = () => {
    setEditingUser(null);
    setEditUserName("");
    setEditUsername("");
    setEditUserEmail("");
    setEditPassword("");
    setEditRoles([]);
  };

  /**
   * 處理對話框關閉事件
   */
  const handleDialogClose = (open: boolean) => {
    setIsDialogOpen(open);
    if (!open) {
      resetForm(); // 關閉時重置表單
    }
  };

  /**
   * 處理編輯對話框關閉事件
   */
  const handleEditDialogClose = (open: boolean) => {
    setIsEditDialogOpen(open);
    if (!open) {
      resetEditForm(); // 關閉時重置編輯表單
    }
  };

  // 用戶動作定義（符合新的 UserActions 介面）
  const userActions: UserActions = {
    onView: (user: UserItem) => {
      toast.info(`查看用戶：${user.name}`);
    },
    onEdit: handleEditUser,
    onDelete: handleDeleteUser,
    onManageStores: handleManageUserStores,
  };

  // 創建表格欄位定義
  const columns = createUsersColumns(userActions);

  // 檢查管理員權限 - 使用 useAuth hook 來檢查權限
  if (!user?.isAdmin) {
    return (
      <div className="container mx-auto py-8" data-oid="t-0ly8x">
        <Card data-oid="ndg_yph">
          <CardContent className="pt-6" data-oid="trh-dbl">
            <div className="text-center" data-oid="uk7mba8">
              <Shield
                className="mx-auto h-12 w-12 text-gray-400"
                data-oid="rivxq1u"
              />

              <h3
                className="mt-2 text-sm font-medium text-gray-900 dark:text-white"
                data-oid="mhkwen6"
              >
                權限不足
              </h3>
              <p
                className="mt-1 text-sm text-gray-500 dark:text-gray-400"
                data-oid="6:2l5il"
              >
                您沒有權限訪問用戶管理功能
              </p>
            </div>
          </CardContent>
        </Card>
      </div>
    );
  }

  // 只有已登入且為管理員的用戶才會執行到這裡
  return (
    <div className="container mx-auto py-8 space-y-6" data-oid="r7udv0r">
      {/* 頁面標題 */}
      <div className="flex items-center justify-between" data-oid="nuq9_-i">
        <div data-oid="tu2xz8x">
          <h1
            className="text-3xl font-bold text-gray-900 dark:text-white"
            data-oid="5nzglce"
          >
            用戶管理
          </h1>
          <p
            className="text-gray-600 dark:text-gray-300 mt-2"
            data-oid="d:6f:tk"
          >
            管理系統中的所有用戶帳號
          </p>
        </div>
      </div>

      {/* 用戶資料表格 */}
      <div className="space-y-4" data-oid="ql8wyy0">
        <UsersDataTable
          columns={columns}
          data={usersData}
          isLoading={isLoading}
          showAddButton={user?.isAdmin}
          onAddUser={handleAddUser}
          searchValue={searchQuery}
          onSearchChange={setSearchQuery}
          data-oid="xzuzf:q"
        />
      </div>

      {/* 新增用戶對話框 */}
      <Dialog
        open={isDialogOpen}
        onOpenChange={handleDialogClose}
        data-oid="k:_qcqq"
      >
        <DialogContent className="sm:max-w-[425px]" data-oid="g.u-jqd">
          <DialogHeader data-oid="wfwvpko">
            <DialogTitle className="flex items-center gap-2" data-oid="wx0:8wq">
              <UserCheck className="w-5 h-5" data-oid="nomy5gx" />
              建立新用戶
            </DialogTitle>
            <DialogDescription data-oid="0fsh8fb">
              填寫以下資訊以建立一個新的使用者帳號。
            </DialogDescription>
          </DialogHeader>

          <div className="grid gap-4 py-4" data-oid="2f2bxdy">
            {/* 姓名欄位 */}
            <div
              className="grid grid-cols-4 items-center gap-4"
              data-oid="-n7w.o0"
            >
              <Label
                htmlFor="name"
                className="text-right font-medium"
                data-oid="u2l_11l"
              >
                姓名{" "}
                <span className="text-red-500" data-oid="_:9v8se">
                  *
                </span>
              </Label>
              <Input
                id="name"
                placeholder="輸入用戶姓名"
                value={newUserName}
                onChange={(e) => setNewUserName(e.target.value)}
                className="col-span-3"
                disabled={createUserMutation.isPending}
                data-oid="fbe9ci1"
              />
            </div>

            {/* 帳號欄位 */}
            <div
              className="grid grid-cols-4 items-center gap-4"
              data-oid=".:u7sq4"
            >
              <Label
                htmlFor="username"
                className="text-right font-medium"
                data-oid="54r71u3"
              >
                用戶名{" "}
                <span className="text-red-500" data-oid="i9ff4t5">
                  *
                </span>
              </Label>
              <Input
                id="username"
                placeholder="輸入用戶名"
                value={newUsername}
                onChange={(e) => setNewUsername(e.target.value)}
                className="col-span-3"
                disabled={createUserMutation.isPending}
                data-oid="6gq16i7"
              />
            </div>

            {/* Email 欄位 */}
            <div
              className="grid grid-cols-4 items-center gap-4"
              data-oid="email-field"
            >
              <Label
                htmlFor="email"
                className="text-right font-medium"
              >
                電子郵件{" "}
                <span className="text-red-500">*</span>
              </Label>
              <Input
                id="email"
                type="email"
                placeholder="輸入電子郵件"
                value={newUserEmail}
                onChange={(e) => setNewUserEmail(e.target.value)}
                className="col-span-3"
                disabled={createUserMutation.isPending}
              />
            </div>

            {/* 密碼欄位 */}
            <div
              className="grid grid-cols-4 items-center gap-4"
              data-oid="vh1h3gt"
            >
              <Label
                htmlFor="password"
                className="text-right font-medium"
                data-oid="5cq.19t"
              >
                密碼{" "}
                <span className="text-red-500" data-oid="225cazk">
                  *
                </span>
              </Label>
              <div className="col-span-3 space-y-1" data-oid="5mg:sbv">
                <Input
                  id="password"
                  type="password"
                  placeholder="輸入密碼"
                  value={newPassword}
                  onChange={(e) => setNewPassword(e.target.value)}
                  disabled={createUserMutation.isPending}
                  data-oid="8nxs091"
                />

                <p className="text-xs text-gray-500" data-oid="q-8yk.p">
                  密碼至少需要 8 個字元
                </p>
              </div>
            </div>

            {/* 角色選擇 */}
            <div className="grid grid-cols-4 items-start gap-4">
              <Label className="text-right font-medium mt-3">
                角色 <span className="text-red-500">*</span>
              </Label>
              <div className="col-span-3">
                <RoleSelector
                  selectedRoles={newRoles}
                  onRolesChange={(roles) => setNewRoles(roles)}
                  disabled={createUserMutation.isPending}
                />
              </div>
            </div>
          </div>

          <DialogFooter data-oid="27wcl53">
            <Button
              variant="outline"
              onClick={() => handleDialogClose(false)}
              disabled={createUserMutation.isPending}
              data-oid="iod7ast"
            >
              取消
            </Button>
            <Button
              onClick={handleCreateUser}
              disabled={createUserMutation.isPending}
              className="bg-blue-600 hover:bg-blue-700"
              data-oid="63uya0f"
            >
              {createUserMutation.isPending ? (
                <>
                  <Loader2
                    className="w-4 h-4 mr-2 animate-spin"
                    data-oid="d-0n9ch"
                  />
                  建立中...
                </>
              ) : (
                <>
                  <Plus className="w-4 h-4 mr-2" data-oid="puv8pcg" />
                  建立用戶
                </>
              )}
            </Button>
          </DialogFooter>
        </DialogContent>
      </Dialog>

      {/* 編輯用戶對話框 */}
      <Dialog
        open={isEditDialogOpen}
        onOpenChange={handleEditDialogClose}
        data-oid="u21j:jr"
      >
        <DialogContent className="sm:max-w-[425px]" data-oid=".eflfyy">
          <DialogHeader data-oid="znbwg:v">
            <DialogTitle className="flex items-center gap-2" data-oid="y3fb98d">
              <UserCheck className="w-5 h-5" data-oid="kpg2xhy" />
              編輯用戶
            </DialogTitle>
            <DialogDescription data-oid="pxxxk:d">
              修改用戶資訊。密碼欄位留空表示不更改密碼。
            </DialogDescription>
          </DialogHeader>

          <div className="grid gap-4 py-4" data-oid="2533gp5">
            {/* 姓名欄位 */}
            <div
              className="grid grid-cols-4 items-center gap-4"
              data-oid="6ugu9mm"
            >
              <Label
                htmlFor="edit-name"
                className="text-right font-medium"
                data-oid="43xahi0"
              >
                姓名{" "}
                <span className="text-red-500" data-oid="sb5lm19">
                  *
                </span>
              </Label>
              <Input
                id="edit-name"
                placeholder="輸入用戶姓名"
                value={editUserName}
                onChange={(e) => setEditUserName(e.target.value)}
                className="col-span-3"
                disabled={updateUserMutation.isPending}
                data-oid="9j3jjz1"
              />
            </div>

            {/* 帳號欄位 */}
            <div
              className="grid grid-cols-4 items-center gap-4"
              data-oid="h61mwg8"
            >
              <Label
                htmlFor="edit-username"
                className="text-right font-medium"
                data-oid="j_62pjb"
              >
                用戶名{" "}
                <span className="text-red-500" data-oid="6m_0d3.">
                  *
                </span>
              </Label>
              <Input
                id="edit-username"
                placeholder="輸入用戶名"
                value={editUsername}
                onChange={(e) => setEditUsername(e.target.value)}
                className="col-span-3"
                disabled={updateUserMutation.isPending}
                data-oid="z.z5hw5"
              />
            </div>

            {/* Email 編輯欄位 */}
            <div className="grid grid-cols-4 items-center gap-4">
              <Label htmlFor="edit-email" className="text-right">
                電子郵件 <span className="text-red-500">*</span>
              </Label>
              <Input
                id="edit-email"
                type="email"
                value={editUserEmail}
                onChange={(e) => setEditUserEmail(e.target.value)}
                className="col-span-3"
                disabled={updateUserMutation.isPending}
              />
            </div>

            {/* 密碼欄位 */}
            <div
              className="grid grid-cols-4 items-center gap-4"
              data-oid="yx7b9iy"
            >
              <Label
                htmlFor="edit-password"
                className="text-right font-medium"
                data-oid="86r5mq0"
              >
                密碼{" "}
                <span className="text-gray-500" data-oid="cca.95y">
                  (留空不更改)
                </span>
              </Label>
              <Input
                id="edit-password"
                type="password"
                placeholder="輸入新密碼（或留空）"
                value={editPassword}
                onChange={(e) => setEditPassword(e.target.value)}
                className="col-span-3"
                disabled={updateUserMutation.isPending}
                data-oid="8:jddk2"
              />
            </div>

            {/* 角色選擇 */}
            <div className="grid grid-cols-4 items-start gap-4">
              <Label className="text-right font-medium mt-3">
                角色 <span className="text-red-500">*</span>
              </Label>
              <div className="col-span-3">
                <RoleSelector
                  selectedRoles={editRoles}
                  onRolesChange={(roles) => setEditRoles(roles)}
                  disabled={updateUserMutation.isPending}
                />
              </div>
            </div>
          </div>

          <DialogFooter data-oid="lhrnvg3">
            <Button
              variant="outline"
              onClick={() => handleEditDialogClose(false)}
              disabled={updateUserMutation.isPending}
              data-oid="6gvpbc-"
            >
              取消
            </Button>
            <Button
              onClick={handleUpdateUser}
              disabled={updateUserMutation.isPending}
              className="bg-blue-600 hover:bg-blue-700"
              data-oid=":5q8486"
            >
              {updateUserMutation.isPending ? (
                <>
                  <Loader2
                    className="w-4 h-4 mr-2 animate-spin"
                    data-oid="qdpltlf"
                  />
                  更新中...
                </>
              ) : (
                <>
                  <UserCheck className="w-4 h-4 mr-2" data-oid="k4n3cuv" />
                  更新用戶
                </>
              )}
            </Button>
          </DialogFooter>
        </DialogContent>
      </Dialog>

      {/* 刪除確認對話框 */}
      <AlertDialog
        open={!!userToDelete}
        onOpenChange={(isOpen) => !isOpen && setUserToDelete(null)}
        data-oid="jxha:dc"
      >
        <AlertDialogContent data-oid="qhxmhin">
          <AlertDialogHeader data-oid="touccdr">
            <AlertDialogTitle data-oid="s4a0jgw">
              確定要執行刪除嗎？
            </AlertDialogTitle>
            <AlertDialogDescription data-oid="62ghj-u">
              你正準備刪除用戶「{userToDelete?.name}」。此操作無法復原。
            </AlertDialogDescription>
          </AlertDialogHeader>
          <AlertDialogFooter data-oid="or59qg6">
            <AlertDialogCancel
              onClick={() => setUserToDelete(null)}
              data-oid="gizwydy"
            >
              取消
            </AlertDialogCancel>
            <AlertDialogAction
              className="bg-destructive hover:bg-destructive/90"
              onClick={() => {
                if (userToDelete) {
                  handleDeleteUser(userToDelete);
                }
              }}
              disabled={deleteUserMutation.isPending}
              data-oid="-yivkk7"
            >
              {deleteUserMutation.isPending ? "刪除中..." : "確定刪除"}
            </AlertDialogAction>
          </AlertDialogFooter>
        </AlertDialogContent>
      </AlertDialog>

      {/* 用戶分店管理對話框 */}
      {selectedUserForStores && (
        <UserStoresDialog
          userId={selectedUserForStores.id as number}
          userName={selectedUserForStores.name as string}
          open={isStoresDialogOpen}
          onOpenChange={setIsStoresDialogOpen}
          data-oid="_ou37qk"
        />
      )}
    </div>
  );
}<|MERGE_RESOLUTION|>--- conflicted
+++ resolved
@@ -242,13 +242,8 @@
 
     updateUserMutation.mutate(
       {
-<<<<<<< HEAD
-        path: { id: editingUser.id, user: editingUser.id } as any,
-        body: updateData as any, // 暫時使用 any 處理 API 類型定義問題
-=======
         path: { user: editingUser.id },
         body: updatePayload,
->>>>>>> 3ac1189c
       },
       {
         onSuccess: () => {

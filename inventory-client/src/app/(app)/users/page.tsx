--- conflicted
+++ resolved
@@ -509,54 +509,6 @@
             </div>
 
             {/* 角色選擇 */}
-<<<<<<< HEAD
-            <div
-              className="grid grid-cols-4 items-center gap-4"
-              data-oid="e6lf91d"
-            >
-              <Label
-                htmlFor="role"
-                className="text-right font-medium"
-                data-oid="05j3mxi"
-              >
-                角色{" "}
-                <span className="text-red-500" data-oid="pcbfg7m">
-                  *
-                </span>
-              </Label>
-              <Select
-                value={newRole}
-                onValueChange={(value: "admin" | "staff" | "viewer") =>
-                  setNewRole(value)
-                }
-                disabled={createUserMutation.isPending}
-                data-oid=".sh2rwm"
-              >
-                <SelectTrigger className="col-span-3" data-oid="5pa8:5v">
-                  <SelectValue placeholder="選擇用戶角色" data-oid="vamdupf" />
-                </SelectTrigger>
-                <SelectContent data-oid="a5m6k88">
-                  <SelectItem value="admin" data-oid="2d_30fo">
-                    <div className="flex items-center gap-2" data-oid="sk9365h">
-                      <Shield className="w-4 h-4" data-oid="mzd6v:9" />
-                      管理員
-                    </div>
-                  </SelectItem>
-                  <SelectItem value="staff" data-oid="xlp5:70">
-                    <div className="flex items-center gap-2" data-oid="mko8ygq">
-                      <Eye className="w-4 h-4" data-oid="dixj7ae" />
-                      員工
-                    </div>
-                  </SelectItem>
-                  <SelectItem value="viewer" data-oid="hw32bb0">
-                    <div className="flex items-center gap-2" data-oid="xq2tj:7">
-                      <Eye className="w-4 h-4" data-oid="wgurmyw" />
-                      檢視者
-                    </div>
-                  </SelectItem>
-                </SelectContent>
-              </Select>
-=======
             <div className="grid grid-cols-4 items-start gap-4">
               <Label className="text-right font-medium mt-3">
                 角色 <span className="text-red-500">*</span>
@@ -568,7 +520,6 @@
                   disabled={createUserMutation.isPending}
                 />
               </div>
->>>>>>> a9906308
             </div>
           </div>
 
@@ -704,54 +655,6 @@
             </div>
 
             {/* 角色選擇 */}
-<<<<<<< HEAD
-            <div
-              className="grid grid-cols-4 items-center gap-4"
-              data-oid="ozp5wx:"
-            >
-              <Label
-                htmlFor="edit-role"
-                className="text-right font-medium"
-                data-oid="3:qzsot"
-              >
-                角色{" "}
-                <span className="text-red-500" data-oid="dkcuy::">
-                  *
-                </span>
-              </Label>
-              <Select
-                value={editRole}
-                onValueChange={(value: "admin" | "staff" | "viewer") =>
-                  setEditRole(value)
-                }
-                disabled={updateUserMutation.isPending}
-                data-oid="xod4rfa"
-              >
-                <SelectTrigger className="col-span-3" data-oid="d:pga2u">
-                  <SelectValue placeholder="選擇用戶角色" data-oid="3:ekvhj" />
-                </SelectTrigger>
-                <SelectContent data-oid="9odbich">
-                  <SelectItem value="admin" data-oid="ixr.:bn">
-                    <div className="flex items-center gap-2" data-oid="9oid_bp">
-                      <Shield className="w-4 h-4" data-oid="317zv-r" />
-                      管理員
-                    </div>
-                  </SelectItem>
-                  <SelectItem value="staff" data-oid="s:162am">
-                    <div className="flex items-center gap-2" data-oid="wv82ejm">
-                      <Eye className="w-4 h-4" data-oid="bh90l.d" />
-                      員工
-                    </div>
-                  </SelectItem>
-                  <SelectItem value="viewer" data-oid="a5cqf_l">
-                    <div className="flex items-center gap-2" data-oid="rikrd1t">
-                      <Eye className="w-4 h-4" data-oid="1gmivvc" />
-                      檢視者
-                    </div>
-                  </SelectItem>
-                </SelectContent>
-              </Select>
-=======
             <div className="grid grid-cols-4 items-start gap-4">
               <Label className="text-right font-medium mt-3">
                 角色 <span className="text-red-500">*</span>
@@ -763,7 +666,6 @@
                   disabled={updateUserMutation.isPending}
                 />
               </div>
->>>>>>> a9906308
             </div>
           </div>
 

--- conflicted
+++ resolved
@@ -642,18 +642,7 @@
           <CustomerForm
             isSubmitting={createCustomerMutation.isPending}
             onSubmit={(customerData) => {
-<<<<<<< HEAD
-              // 🎯 純淨消費：直接將表單數據傳遞給 mutation
-              createCustomerMutation.mutate({ 
-                ...customerData, 
-                addresses: customerData.addresses?.map(addr => ({
-                  address: typeof addr === 'string' ? addr : addr.address,
-                  is_default: typeof addr === 'string' ? false : addr.is_default
-                })) || [] 
-              }, {
-=======
               createCustomerMutation.mutate(customerData, {
->>>>>>> e04c3176
                 onSuccess: (data) => {
                   handleCustomerCreated(data?.data || {});
                 },

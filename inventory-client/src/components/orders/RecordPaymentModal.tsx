--- conflicted
+++ resolved
@@ -190,17 +190,10 @@
         notes: data.notes || undefined,
       };
 
-<<<<<<< HEAD
       // 調用 API - 使用類型斷言覆蓋錯誤的 OpenAPI 生成類型
       await addPayment.mutateAsync({
         orderId: order.id,
         data: paymentData as any, // 僅此處使用 any 來覆蓋錯誤的 OpenAPI 類型
-=======
-      // 調用 API（使用類型斷言處理 API 文檔生成錯誤）
-      await addPayment.mutateAsync({
-        orderId: order.id,
-        data: paymentData as any, // TODO: API 文檔生成錯誤，amount 應該是 number 而非 Record<string, never>
->>>>>>> d79d22d3
       });
 
       // 成功處理

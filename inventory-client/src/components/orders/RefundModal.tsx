"use client";

import React, { useEffect, useMemo } from 'react';
import { useForm, Controller, useFieldArray } from 'react-hook-form';
import { zodResolver } from '@hookform/resolvers/zod';
import * as z from 'zod';
import { Calculator, Package, RotateCcw, AlertCircle, DollarSign, CheckCircle } from 'lucide-react';
import { toast } from 'sonner';

// Hooks and API
import { useCreateRefund, useOrderDetail } from '@/hooks/queries/useEntityQueries';

// Types
import { ProcessedOrder, ProcessedOrderItem } from '@/types/api-helpers';

// UI Components
import {
  Dialog,
  DialogContent,
  DialogHeader,
  DialogTitle,
  DialogDescription,
  DialogFooter,
} from '@/components/ui/dialog';
import {
  Card,
  CardContent,
  CardHeader,
  CardTitle,
  CardDescription,
} from '@/components/ui/card';
import {
  Table,
  TableHeader,
  TableRow,
  TableHead,
  TableBody,
  TableCell,
} from '@/components/ui/table';
import { Checkbox } from '@/components/ui/checkbox';
import { Input } from '@/components/ui/input';
import { Textarea } from '@/components/ui/textarea';
import { Label } from '@/components/ui/label';
import { Button } from '@/components/ui/button';
import { Badge } from '@/components/ui/badge';
import { Separator } from '@/components/ui/separator';
import { Alert, AlertDescription } from '@/components/ui/alert';
import { Progress } from '@/components/ui/progress';

/**
 * 表單數據接口定義
 */
interface RefundFormItem {
  order_item_id: number;
  quantity: number;
  product_name?: string;
  sku?: string;
  price?: number;
  max_quantity?: number;
  is_selected: boolean;
}

interface RefundFormValues {
  reason: string;
  notes?: string;
  should_restock: boolean;
  items: RefundFormItem[];
}

/**
 * Zod Schema 定義
 */
const RefundFormSchema = z.object({
  reason: z.string().min(10, "退款原因至少需要 10 個字符").max(500, "退款原因不能超過 500 個字符"),
  notes: z.string().optional(),
  should_restock: z.boolean(),
  items: z.array(z.object({
    order_item_id: z.number(),
    quantity: z.number().min(1, "退貨數量必須大於 0"),
    product_name: z.string().optional(),
    sku: z.string().optional(),
    price: z.number().optional(),
    max_quantity: z.number().optional(),
    is_selected: z.boolean(),
  })).min(1, "至少必須選擇一項退款商品"),
});

/**
 * RefundModal Props 介面
 */
interface RefundModalProps {
  order: ProcessedOrder | null;
  open: boolean;
  onOpenChange: (open: boolean) => void;
}

/**
 * RefundModal 組件 - 退款處理系統 (雙欄佈局精粹版)
 * 
 * 🎯 功能特性：
 * 1. 使用 useFieldArray 管理動態品項列表
 * 2. 完全遵循 react-hook-form 最佳實踐
 * 3. 統一的表單狀態管理
 * 4. 類型安全保證，移除所有 any 類型
 * 5. 實時退款金額計算
 * 6. 智能數量驗證和限制
 * 7. 雙欄佈局設計：操作與資訊分離
 * 8. 即時視覺反饋系統
 */
export default function RefundModal({ order, open, onOpenChange }: RefundModalProps) {
  // 🎯 獲取完整的訂單詳情（包含品項資料）
  const { data: orderDetail, isLoading: isLoadingDetail } = useOrderDetail(open && order ? order.id : null);
  
  // 🎯 使用詳細訂單資料，如果沒有則使用傳入的訂單
  const fullOrder = orderDetail || order;

  // 🎯 表單狀態管理 - 統一由 react-hook-form 管理
  const form = useForm<RefundFormValues>({
    resolver: zodResolver(RefundFormSchema),
    defaultValues: {
      reason: '',
      notes: '',
      should_restock: false,
      items: [],
    },
  });

  // 🎯 動態品項陣列管理 - 使用官方標準 useFieldArray
  const { fields, replace, update } = useFieldArray({
    control: form.control,
    name: "items",
  });

  // 🎯 退款 Mutation Hook
  const createRefundMutation = useCreateRefund();

  // 🎯 監聽表單中的品項變化，計算總退款金額
  const watchedItems = form.watch("items");
  
  // 🎯 即時計算退款總額
  const totalRefundAmount = useMemo(() => {
    if (!watchedItems) return 0;
    return watchedItems
      .filter(item => item.is_selected)
      .reduce((total, item) => {
        const price = typeof item.price === 'number' ? item.price : 0;
        const quantity = typeof item.quantity === 'number' ? item.quantity : 0;
        return total + (price * quantity);
      }, 0);
  }, [watchedItems]);

  // 🎯 計算選中的品項數量
  const selectedItemsCount = useMemo(() => {
    return watchedItems?.filter(item => item.is_selected).length || 0;
  }, [watchedItems]);

  // 🎯 計算退貨總數量
  const totalRefundQuantity = useMemo(() => {
    return watchedItems
      ?.filter(item => item.is_selected)
      .reduce((sum, item) => sum + (item.quantity || 0), 0) || 0;
  }, [watchedItems]);

  // 🎯 處理品項選擇狀態變更
  const handleItemSelect = (itemIndex: number, checked: boolean) => {
    const currentItem = fields[itemIndex];
    update(itemIndex, {
      ...currentItem,
      is_selected: checked,
      quantity: checked ? 1 : 0, // 選中時預設數量為 1
    });
  };

  // 🎯 處理數量變更
  const handleQuantityChange = (itemIndex: number, quantity: number) => {
    const currentItem = fields[itemIndex];
    const maxQuantity = currentItem.max_quantity || 1;
    const validQuantity = Math.min(Math.max(1, quantity), maxQuantity);
    
    update(itemIndex, {
      ...currentItem,
      quantity: validQuantity,
    });
  };

  // 🎯 表單提交處理
  const onSubmit = (data: RefundFormValues) => {
    if (!fullOrder) return;

    // 過濾出選中的品項並構建退款數據
    const selectedItems = data.items
      .filter(item => item.is_selected)
      .map(item => ({
        order_item_id: item.order_item_id,
        quantity: item.quantity,
      }));

    if (selectedItems.length === 0) {
      toast.error("請至少選擇一項退款商品");
      return;
    }

    const refundData = {
      reason: data.reason,
      notes: data.notes || undefined,
      should_restock: data.should_restock,
      items: selectedItems,
    };

    // 🎯 暫時使用 as any 處理 API 類型定義問題
    // API 文檔生成工具將 items 錯誤地定義為 string[]，實際應該是物件陣列
    createRefundMutation.mutate(
<<<<<<< HEAD
      { orderId: order.id, data: { ...refundData, items: refundData.items as any } },
=======
      { orderId: fullOrder.id, data: refundData as any },
>>>>>>> ca4b999a
      {
        onSuccess: () => {
          toast.success("退款已成功處理");
          onOpenChange(false);
          form.reset();
        },
        onError: (error) => {
          toast.error(`處理失敗: ${error.message}`);
        },
      }
    );
  };

  // 🎯 初始化品項列表 - 當訂單變更時
  useEffect(() => {
    if (open && fullOrder && fullOrder.items && fullOrder.items.length > 0) {
      const formattedItems: RefundFormItem[] = fullOrder.items.map((item: ProcessedOrderItem) => ({
        order_item_id: item.id,
        quantity: 0,
        product_name: item.product_name,
        sku: item.sku,
        price: item.price,
        max_quantity: item.quantity,
        is_selected: false,
      }));
      
      replace(formattedItems);
      form.setValue("reason", "");
      form.setValue("notes", "");
      form.setValue("should_restock", false);
    }
  }, [open, fullOrder, replace, form]);

  // 🎯 重置表單狀態
  useEffect(() => {
    if (!open) {
      form.reset();
      replace([]);
    }
  }, [open, form, replace]);

  // 如果沒有訂單數據或正在載入，顯示載入狀態
  if (!order || isLoadingDetail) {
    return (
      <Dialog open={open} onOpenChange={onOpenChange}>
        <DialogContent className="!w-[90vw] !max-w-[1400px] sm:!max-w-[1400px]">
          <DialogHeader>
            <DialogTitle className="flex items-center gap-2">
              <RotateCcw className="h-5 w-5 text-destructive" />
              處理訂單退款
            </DialogTitle>
          </DialogHeader>
          <div className="flex items-center justify-center py-12">
            <div className="text-center space-y-3">
              <div className="inline-flex h-12 w-12 animate-spin rounded-full border-4 border-solid border-current border-r-transparent" />
              <p className="text-muted-foreground">載入訂單資料中...</p>
            </div>
          </div>
        </DialogContent>
      </Dialog>
    );
  }

  // 🎯 檢查訂單是否有品項
  if (!fullOrder || !fullOrder.items || fullOrder.items.length === 0) {
    return (
      <Dialog open={open} onOpenChange={onOpenChange}>
        <DialogContent className="!w-[90vw] !max-w-[1400px] sm:!max-w-[1400px]">
          <DialogHeader>
            <DialogTitle className="flex items-center gap-2">
              <RotateCcw className="h-5 w-5 text-destructive" />
              處理訂單退款
            </DialogTitle>
            <DialogDescription>
              訂單編號：{fullOrder?.order_number || order?.order_number}
            </DialogDescription>
          </DialogHeader>
          <div className="flex flex-col items-center justify-center py-12 space-y-4">
            <Package className="h-16 w-16 text-muted-foreground" />
            <p className="text-muted-foreground text-lg">此訂單沒有可退款的品項</p>
          </div>
          <DialogFooter>
            <Button variant="outline" onClick={() => onOpenChange(false)}>
              關閉
            </Button>
          </DialogFooter>
        </DialogContent>
      </Dialog>
    );
  }

  return (
    <Dialog open={open} onOpenChange={onOpenChange}>
      <DialogContent className="sm:max-w-4xl lg:max-w-6xl max-h-[90vh] flex flex-col">
        <DialogHeader>
          <DialogTitle className="text-xl flex items-center gap-2">
            <RotateCcw className="h-5 w-5 text-destructive" />
            處理訂單退款
          </DialogTitle>
          <DialogDescription>
            訂單編號: {fullOrder.order_number} | 客戶: {fullOrder.customer?.name}
          </DialogDescription>
        </DialogHeader>

        {/* --- 核心：新的雙欄式佈局 --- */}
        <form onSubmit={form.handleSubmit(onSubmit)} className="flex-1 overflow-hidden">
          <div className="grid md:grid-cols-3 gap-6 h-full overflow-y-auto pr-2">
            
            {/* === 左欄：互動區 (佔 2/3) === */}
            <div className="md:col-span-2 space-y-6">
              
              <Card>
                <CardHeader>
                  <CardTitle className="flex items-center gap-2">
                    <Package className="h-5 w-5" />
                    1. 選擇退款品項與數量
                  </CardTitle>
                  <CardDescription>
                    請勾選需要退款的品項，並設定退貨數量
                  </CardDescription>
                </CardHeader>
                <CardContent>
                  <div className="rounded-md border">
                    <Table>
                      <TableHeader>
                        <TableRow className="bg-muted/50">
                          <TableHead className="w-12">
                            <Checkbox 
                              checked={fields.length > 0 && fields.every((_, index) => watchedItems[index]?.is_selected)}
                              onCheckedChange={(checked) => {
                                fields.forEach((_, index) => {
                                  handleItemSelect(index, checked as boolean);
                                });
                              }}
                            />
                          </TableHead>
                          <TableHead>品項資訊</TableHead>
                          <TableHead className="text-center">已購數量</TableHead>
                          <TableHead className="text-center">退貨數量</TableHead>
                          <TableHead className="text-right">單價</TableHead>
                          <TableHead className="text-right">小計</TableHead>
                        </TableRow>
                      </TableHeader>
                      <TableBody>
                        {fields.map((field, index) => {
                          const item = watchedItems[index];
                          const isSelected = item?.is_selected || false;
                          const quantity = item?.quantity || 0;
                          const subtotal = isSelected ? (item?.price || 0) * quantity : 0;

                          return (
                            <TableRow key={field.id} className={isSelected ? "bg-muted/30" : ""}>
                              <TableCell>
                                <Checkbox
                                  checked={isSelected}
                                  onCheckedChange={(checked) => 
                                    handleItemSelect(index, checked as boolean)
                                  }
                                />
                              </TableCell>
                              <TableCell>
                                <div className="space-y-1">
                                  <p className="font-medium">{field.product_name}</p>
                                  <p className="text-sm text-muted-foreground">SKU: {field.sku}</p>
                                </div>
                              </TableCell>
                              <TableCell className="text-center">
                                <Badge variant="outline">{field.max_quantity}</Badge>
                              </TableCell>
                              <TableCell>
                                <Controller
                                  name={`items.${index}.quantity`}
                                  control={form.control}
                                  render={({ field: quantityField }) => (
                                    <Input
                                      type="number"
                                      min="1"
                                      max={field.max_quantity}
                                      value={isSelected ? quantityField.value : ''}
                                      onChange={(e) => {
                                        const newQuantity = parseInt(e.target.value) || 1;
                                        quantityField.onChange(newQuantity);
                                        handleQuantityChange(index, newQuantity);
                                      }}
                                      disabled={!isSelected}
                                      className="w-20 mx-auto"
                                    />
                                  )}
                                />
                              </TableCell>
                              <TableCell className="text-right font-medium">
                                ${(field.price || 0).toFixed(2)}
                              </TableCell>
                              <TableCell className="text-right font-medium text-destructive">
                                ${subtotal.toFixed(2)}
                              </TableCell>
                            </TableRow>
                          );
                        })}
                      </TableBody>
                    </Table>
                  </div>
                </CardContent>
              </Card>

              <Card>
                <CardHeader>
                  <CardTitle>2. 填寫退款資訊</CardTitle>
                  <CardDescription>
                    請提供退款原因及相關說明
                  </CardDescription>
                </CardHeader>
                <CardContent className="space-y-4">
                  <div className="space-y-2">
                    <Label htmlFor="reason">
                      退款原因 <span className="text-destructive">*</span>
                    </Label>
                    <Controller
                      name="reason"
                      control={form.control}
                      render={({ field, fieldState }) => (
                        <>
                          <Textarea
                            {...field}
                            id="reason"
                            placeholder="請詳細說明退款原因..."
                            className="min-h-[100px] resize-none"
                          />
                          {fieldState.error && (
                            <p className="text-sm text-destructive">
                              {fieldState.error.message}
                            </p>
                          )}
                        </>
                      )}
                    />
                  </div>

                  <div className="space-y-2">
                    <Label htmlFor="notes">備註說明</Label>
                    <Controller
                      name="notes"
                      control={form.control}
                      render={({ field }) => (
                        <Textarea
                          {...field}
                          id="notes"
                          placeholder="選填：其他補充說明..."
                          className="resize-none"
                        />
                      )}
                    />
                  </div>

                  <div className="space-y-4">
                    <div className="flex items-center space-x-2">
                      <Controller
                        name="should_restock"
                        control={form.control}
                        render={({ field }) => (
                          <Checkbox
                            id="restock"
                            checked={field.value}
                            onCheckedChange={field.onChange}
                          />
                        )}
                      />
                      <Label htmlFor="restock" className="cursor-pointer font-normal">
                        將退貨商品加回庫存
                      </Label>
                    </div>
                    <Alert>
                      <AlertCircle className="h-4 w-4" />
                      <AlertDescription>
                        勾選此選項將自動將退貨商品數量加回相應的庫存
                      </AlertDescription>
                    </Alert>
                  </div>
                </CardContent>
              </Card>
            </div>

            {/* === 右欄：資訊區 (佔 1/3) === */}
            <div className="space-y-6">
              <Card className="sticky top-0">
                <CardHeader>
                  <CardTitle className="flex items-center gap-2">
                    <Calculator className="h-5 w-5" />
                    退款金額計算
                  </CardTitle>
                </CardHeader>
                <CardContent className="space-y-4">
                  <div className="space-y-3 text-sm">
                    <div className="flex justify-between">
                      <span className="text-muted-foreground">訂單總額</span>
                      <span className="font-medium">${fullOrder.grand_total.toFixed(2)}</span>
                    </div>
                    <div className="flex justify-between">
                      <span className="text-muted-foreground">已付金額</span>
                      <span className="font-medium text-green-600">${fullOrder.paid_amount.toFixed(2)}</span>
                    </div>
                    
                    <Separator />
                    
                    <div className="flex justify-between">
                      <span className="text-muted-foreground">選中品項</span>
                      <span className="font-medium">{selectedItemsCount} 項</span>
                    </div>
                    <div className="flex justify-between">
                      <span className="text-muted-foreground">退貨總數量</span>
                      <span className="font-medium">{totalRefundQuantity} 件</span>
                    </div>
                    
                    <Separator />
                    
                    <div className="flex justify-between items-center pt-2">
                      <span className="font-semibold text-base">預計退款金額</span>
                      <span className="text-2xl font-bold text-destructive">
                        ${totalRefundAmount.toFixed(2)}
                      </span>
                    </div>
                  </div>

                  {/* 退款進度視覺化 */}
                  {fullOrder.grand_total > 0 && (
                    <div className="space-y-2">
                      <div className="flex justify-between text-xs text-muted-foreground">
                        <span>退款比例</span>
                        <span>{((totalRefundAmount / fullOrder.grand_total) * 100).toFixed(1)}%</span>
                      </div>
                      <Progress 
                        value={(totalRefundAmount / fullOrder.grand_total) * 100} 
                        className="h-2" 
                      />
                    </div>
                  )}

                  {selectedItemsCount > 0 && (
                    <Alert className="border-green-200 bg-green-50">
                      <CheckCircle className="h-4 w-4 text-green-600" />
                      <AlertDescription className="text-green-800">
                        已選擇 {selectedItemsCount} 項商品，共 {totalRefundQuantity} 件
                      </AlertDescription>
                    </Alert>
                  )}
                </CardContent>
              </Card>
            </div>
          </div>

          {/* --- 底部操作按鈕 --- */}
          <DialogFooter className="mt-6 pt-4 border-t">
            <Button 
              type="button"
              variant="outline" 
              onClick={() => onOpenChange(false)}
              disabled={createRefundMutation.isPending}
            >
              取消
            </Button>
            <Button 
              type="submit"
              variant="destructive"
              disabled={selectedItemsCount === 0 || createRefundMutation.isPending}
            >
              {createRefundMutation.isPending ? (
                <>
                  <div className="mr-2 h-4 w-4 animate-spin rounded-full border-2 border-current border-t-transparent" />
                  處理中...
                </>
              ) : (
                <>
                  <DollarSign className="mr-2 h-4 w-4" />
                  確認退款 ${totalRefundAmount.toFixed(2)}
                </>
              )}
            </Button>
          </DialogFooter>
        </form>
      </DialogContent>
    </Dialog>
  );
}

/**
 * 🎯 工具函數：格式化金額顯示
 */
export function formatCurrency(amount: number): string {
  return new Intl.NumberFormat('zh-TW', {
    style: 'currency',
    currency: 'TWD',
    minimumFractionDigits: 2,
  }).format(amount);
} <|MERGE_RESOLUTION|>--- conflicted
+++ resolved
@@ -210,11 +210,7 @@
     // 🎯 暫時使用 as any 處理 API 類型定義問題
     // API 文檔生成工具將 items 錯誤地定義為 string[]，實際應該是物件陣列
     createRefundMutation.mutate(
-<<<<<<< HEAD
       { orderId: order.id, data: { ...refundData, items: refundData.items as any } },
-=======
-      { orderId: fullOrder.id, data: refundData as any },
->>>>>>> ca4b999a
       {
         onSuccess: () => {
           toast.success("退款已成功處理");

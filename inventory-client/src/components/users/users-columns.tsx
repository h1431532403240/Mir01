"use client";

import { ColumnDef } from "@tanstack/react-table";
import {
  MoreHorizontal,
  ArrowUpDown,
  Shield,
  Eye,
  Trash2,
  Edit,
  Store,
} from "lucide-react";
import { format } from "date-fns";
import { zhTW } from "date-fns/locale";

import { Button } from "@/components/ui/button";
import {
  DropdownMenu,
  DropdownMenuContent,
  DropdownMenuItem,
  DropdownMenuLabel,
  DropdownMenuSeparator,
  DropdownMenuTrigger,
} from "@/components/ui/dropdown-menu";
import { Badge } from "@/components/ui/badge";
import { Avatar, AvatarFallback } from "@/components/ui/avatar";

// 使用統一的類型定義，確保與 API 契約同步
import { UserItem, StoreItem } from "@/types/api-helpers";

// 定義用戶操作介面
export interface UserActions {
  onView?: (user: UserItem) => void;
  onEdit?: (user: UserItem) => void;
  onDelete?: (user: UserItem) => void;
  onManageStores?: (user: UserItem) => void;
}

/**
 * 建立用戶表格欄位定義
 *
 * 根據 shadcn/ui Data Table 最佳實踐設計的欄位配置，
 * 包含完整的用戶資訊展示和操作功能
 *
 * 欄位說明：
 * 1. 頭像 - 顯示用戶姓名首字母
 * 2. 姓名 - 可排序的用戶姓名
 * 3. 帳號 - 用戶登入帳號
 * 4. 角色 - 帶圖示的角色徽章
 * 5. 建立時間 - 格式化的建立日期
 * 6. 更新時間 - 格式化的更新日期
 * 7. 操作 - 下拉選單包含查看、編輯、分配分店、刪除（僅管理員可見）
 *
 * @param actions - 操作處理器
 * @returns 欄位定義陣列
 */
export const createUsersColumns = (
  actions: UserActions = {},
): ColumnDef<UserItem>[] => [
  {
    id: "avatar",
    header: "",
    cell: ({ row }) => {
      const user = row.original;
      const name = user.name || "未知用戶";
      const initials = name
        .split(" ")
        .map((n) => n[0])
        .join("")
        .toUpperCase()
        .slice(0, 2);

      return (
        <Avatar className="h-8 w-8">
          <AvatarFallback className="text-xs font-medium">
            {initials}
          </AvatarFallback>
        </Avatar>
      );
    },
    enableSorting: false,
    enableHiding: false,
  },
  {
    accessorKey: "name",
    header: ({ column }) => {
      return (
        <Button
          variant="ghost"
          onClick={() => column.toggleSorting(column.getIsSorted() === "asc")}
          className="h-auto p-0 font-medium"
        >
          姓名
          <ArrowUpDown className="ml-2 h-4 w-4" />
        </Button>
      );
    },
    cell: ({ row }) => {
      return (
        <div className="font-medium">{row.getValue("name") || "未知用戶"}</div>
      );
    },
  },
  {
    accessorKey: "username",
    header: ({ column }) => {
      return (
        <Button
          variant="ghost"
          onClick={() => column.toggleSorting(column.getIsSorted() === "asc")}
          className="h-auto p-0 font-medium"
        >
          用戶名
          <ArrowUpDown className="ml-2 h-4 w-4" />
        </Button>
      );
    },
    cell: ({ row }) => {
      return (
        <div className="font-mono text-sm">
          {row.getValue("username") || "未知用戶名"}
        </div>
      );
    },
  },
  {
    accessorKey: "roles",
    header: "角色",
    cell: ({ row }) => {
      const user = row.original;
      const roles = user.roles || [];

      // 角色映射表
      const roleConfig = {
        admin: {
          label: "管理員",
          variant: "default" as const,
          icon: <Shield className="h-3 w-3" />,
        },
        staff: {
          label: "員工",
          variant: "destructive" as const,
<<<<<<< HEAD
          icon: <Eye className="h-3 w-3" />,
=======
          icon: <Store className="h-3 w-3" />,
>>>>>>> a9906308
        },
        viewer: {
          label: "檢視者",
          variant: "secondary" as const,
          icon: <Eye className="h-3 w-3" />,
<<<<<<< HEAD
=======
        },
        installer: {
          label: "安裝師傅",
          variant: "outline" as const,
          icon: <Edit className="h-3 w-3" />,
>>>>>>> a9906308
        },
      };

      return (
<<<<<<< HEAD
        <Badge
          variant={config.variant}
          className="flex w-fit items-center gap-1"
        >
          {config.icon}
          {config.label}
        </Badge>
=======
        <div className="flex flex-wrap gap-1">
          {roles.map((role: string) => {
            const config = roleConfig[role as keyof typeof roleConfig] || roleConfig.viewer;
            return (
              <Badge
                key={role}
                variant={config.variant}
                className="flex w-fit items-center gap-1 text-xs"
              >
                {config.icon}
                {config.label}
              </Badge>
            );
          })}
          {roles.length === 0 && (
            <Badge variant="outline" className="text-xs text-muted-foreground">
              無角色
            </Badge>
          )}
        </div>
>>>>>>> a9906308
      );
    },
    filterFn: (row, id, value) => {
      const roles = row.getValue(id) as string[];
      return value.some((v: string) => roles.includes(v));
    },
  },
  {
    id: "stores",
    header: "所屬分店",
    cell: ({ row }) => {
      const user = row.original;
      const stores = user.stores || [];
      return (
<<<<<<< HEAD
        <div className="flex flex-wrap gap-1">
          {stores.map((store) => (
            <Badge key={store.id} variant="outline" className="text-xs">
              <Store className="mr-1 h-3 w-3" />
=======
        <div className="flex flex-wrap gap-1" data-oid="j9583cl">
          {stores.map((store: StoreItem) => (
            <Badge
              key={store.id}
              variant="outline"
              className="text-xs"
              data-oid="_aojafr"
            >
              <Store className="mr-1 h-3 w-3" data-oid="5uw:hbt" />
>>>>>>> a9906308
              {store.name}
            </Badge>
          ))}
        </div>
      );
    },
    enableSorting: false,
  },
  {
    accessorKey: "created_at",
    header: ({ column }) => {
      return (
        <Button
          variant="ghost"
          onClick={() => column.toggleSorting(column.getIsSorted() === "asc")}
          className="h-auto p-0 font-medium"
        >
          建立時間
          <ArrowUpDown className="ml-2 h-4 w-4" />
        </Button>
      );
    },
    cell: ({ row }) => {
      const dateString = row.getValue("created_at") as string;
      if (!dateString) return <div className="text-muted-foreground">-</div>;

      try {
        return (
          <div className="text-sm">
            {format(new Date(dateString), "yyyy-MM-dd HH:mm", { locale: zhTW })}
          </div>
        );
      } catch {
        return <div className="text-muted-foreground">格式錯誤</div>;
      }
    },
  },
  {
    accessorKey: "updated_at",
    header: ({ column }) => {
      return (
        <Button
          variant="ghost"
          onClick={() => column.toggleSorting(column.getIsSorted() === "asc")}
          className="h-auto p-0 font-medium"
        >
          更新時間
          <ArrowUpDown className="ml-2 h-4 w-4" />
        </Button>
      );
    },
    cell: ({ row }) => {
      const dateString = row.getValue("updated_at") as string;
      if (!dateString) return <div className="text-muted-foreground">-</div>;

      try {
        return (
          <div className="text-sm">
            {format(new Date(dateString), "yyyy-MM-dd HH:mm", { locale: zhTW })}
          </div>
        );
      } catch {
        return <div className="text-muted-foreground">格式錯誤</div>;
      }
    },
  },
  {
    id: "actions",
    header: "操作",
    cell: ({ row }) => {
      const user = row.original;

      return (
        <DropdownMenu>
          <DropdownMenuTrigger asChild>
            <Button variant="ghost" className="h-8 w-8 p-0">
              <span className="sr-only">開啟選單</span>
              <MoreHorizontal className="h-4 w-4" />
            </Button>
          </DropdownMenuTrigger>
          <DropdownMenuContent align="end">
            <DropdownMenuLabel>操作</DropdownMenuLabel>
            <DropdownMenuSeparator />

            {actions.onView && (
              <DropdownMenuItem
                onClick={() => actions.onView?.(user)}
                className="cursor-pointer"
              >
                <Eye className="mr-2 h-4 w-4" />
                查看詳情
              </DropdownMenuItem>
            )}

            {actions.onEdit && (
              <DropdownMenuItem
                onClick={() => actions.onEdit?.(user)}
                className="cursor-pointer"
              >
                <Edit className="mr-2 h-4 w-4" />
                編輯用戶
              </DropdownMenuItem>
            )}

            {actions.onManageStores && (
              <DropdownMenuItem
                onClick={() => actions.onManageStores?.(user)}
                className="cursor-pointer"
              >
                <Store className="mr-2 h-4 w-4" />
                分配分店
              </DropdownMenuItem>
            )}

            <DropdownMenuSeparator />

            {actions.onDelete && (
              <DropdownMenuItem
                onClick={() => actions.onDelete?.(user)}
                className="cursor-pointer text-destructive focus:text-destructive"
              >
                <Trash2 className="mr-2 h-4 w-4" />
                刪除用戶
              </DropdownMenuItem>
            )}
          </DropdownMenuContent>
        </DropdownMenu>
      );
    },
    enableSorting: false,
    enableHiding: false,
  },
];<|MERGE_RESOLUTION|>--- conflicted
+++ resolved
@@ -140,37 +140,21 @@
         staff: {
           label: "員工",
           variant: "destructive" as const,
-<<<<<<< HEAD
-          icon: <Eye className="h-3 w-3" />,
-=======
           icon: <Store className="h-3 w-3" />,
->>>>>>> a9906308
         },
         viewer: {
           label: "檢視者",
           variant: "secondary" as const,
           icon: <Eye className="h-3 w-3" />,
-<<<<<<< HEAD
-=======
         },
         installer: {
           label: "安裝師傅",
           variant: "outline" as const,
           icon: <Edit className="h-3 w-3" />,
->>>>>>> a9906308
         },
       };
 
       return (
-<<<<<<< HEAD
-        <Badge
-          variant={config.variant}
-          className="flex w-fit items-center gap-1"
-        >
-          {config.icon}
-          {config.label}
-        </Badge>
-=======
         <div className="flex flex-wrap gap-1">
           {roles.map((role: string) => {
             const config = roleConfig[role as keyof typeof roleConfig] || roleConfig.viewer;
@@ -191,7 +175,6 @@
             </Badge>
           )}
         </div>
->>>>>>> a9906308
       );
     },
     filterFn: (row, id, value) => {
@@ -206,12 +189,6 @@
       const user = row.original;
       const stores = user.stores || [];
       return (
-<<<<<<< HEAD
-        <div className="flex flex-wrap gap-1">
-          {stores.map((store) => (
-            <Badge key={store.id} variant="outline" className="text-xs">
-              <Store className="mr-1 h-3 w-3" />
-=======
         <div className="flex flex-wrap gap-1" data-oid="j9583cl">
           {stores.map((store: StoreItem) => (
             <Badge
@@ -221,7 +198,6 @@
               data-oid="_aojafr"
             >
               <Store className="mr-1 h-3 w-3" data-oid="5uw:hbt" />
->>>>>>> a9906308
               {store.name}
             </Badge>
           ))}

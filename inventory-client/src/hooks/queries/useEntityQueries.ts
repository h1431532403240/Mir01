--- conflicted
+++ resolved
@@ -276,15 +276,9 @@
                 throw new Error('商品 ID 無效');
             }
 
-<<<<<<< HEAD
-                    const { data, error } = await apiClient.GET('/api/products/{id}', {
-            params: { path: { id: numericId } }
-        });
-=======
             const { data, error } = await apiClient.GET('/api/products/{id}', {
-                params: { path: { product: numericId } }
+                params: { path: { id: numericId } }
             });
->>>>>>> ccf90274
             
             if (error) {
                 const errorMessage = parseApiError(error);
@@ -451,11 +445,7 @@
     return useMutation({
         mutationFn: async ({ id, ...productData }: { id: number } & UpdateProductRequestBody) => {
             const { data, error } = await apiClient.PUT('/api/products/{id}', {
-<<<<<<< HEAD
                 params: { path: { id } },
-=======
-                params: { path: { product: id } },
->>>>>>> ccf90274
                 body: productData
             });
             
@@ -511,11 +501,7 @@
     return useMutation({
         mutationFn: async (id: number) => {
             const { data, error } = await apiClient.DELETE('/api/products/{id}', {
-<<<<<<< HEAD
                 params: { path: { id } }
-=======
-                params: { path: { product: id } }
->>>>>>> ccf90274
             });
             
             if (error) {
@@ -1568,11 +1554,7 @@
   return useMutation({
     mutationFn: async (categoryId: number) => {
       const { data, error } = await apiClient.DELETE("/api/categories/{id}", {
-<<<<<<< HEAD
         params: { path: { id: categoryId } },
-=======
-        params: { path: { category: categoryId } },
->>>>>>> ccf90274
       });
       if (error) throw error;
       return data;
@@ -3108,13 +3090,8 @@
   
   return useMutation({
     mutationFn: async ({ id, data }: { id: number | string; data: any }) => {
-<<<<<<< HEAD
-      const { data: responseData, error } = await apiClient.PUT('/api/purchases/{id}' as any, {
-        params: { path: { id: Number(id) } },
-=======
-      const { data: responseData, error } = await apiClient.PUT('/api/purchases/{id}', {
-        params: { path: { purchase: Number(id) } },
->>>>>>> ccf90274
+              const { data: responseData, error } = await apiClient.PUT('/api/purchases/{id}', {
+          params: { path: { id: Number(id) } },
         body: data
       })
       
@@ -3493,11 +3470,7 @@
       const { data, error } = await apiClient.POST("/api/orders/{order_id}/confirm-payment", {
         params: { 
           path: { 
-<<<<<<< HEAD
             order_id: orderId
-=======
-            order: orderId
->>>>>>> ccf90274
           } 
         },
       });
@@ -3919,15 +3892,8 @@
   
   return useMutation({
     mutationFn: async ({ orderId, reason }: { orderId: number; reason?: string }) => {
-<<<<<<< HEAD
-      // @ts-expect-error 新端點尚未同步到類型定義
-      const { error } = await apiClient.POST('/api/orders/{id}/cancel', {
-        params: { path: { id: orderId } },
-=======
-      // 🚀 使用正確的 API 路徑和參數名稱
       const { error } = await apiClient.POST('/api/orders/{order_id}/cancel', {
         params: { path: { order: orderId } },
->>>>>>> ccf90274
         body: { reason },
       });
 
